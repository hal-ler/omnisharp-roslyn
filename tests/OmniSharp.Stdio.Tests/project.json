{
  "version": "1.0.0-*",
  "compilationOptions": {
    "warningsAsErrors": true
  },
  "dependencies": {
    "OmniSharp.Stdio": "1.0.0-*",
    "Newtonsoft.Json": "8.0.3",
    "xunit": "2.1.0"
  },
  "frameworks": {
    "netcoreapp1.0": {
      "imports": [
        "netstandardapp1.5",
        "dnxcore50",
        "portable-net45+win8"
      ],
      "dependencies": {
        "NETStandard.Library": "1.5.0-rc2-23931",
        "Microsoft.DotNet.ProjectModel": "1.0.0-beta-002202",
<<<<<<< HEAD
=======
        "NuGet.Packaging": "3.5.0-beta-1123",
        "System.IO.Compression": "4.1.0-rc2-23931",
        "System.Runtime.Loader": "4.0.0-rc2-23931",
        "System.Runtime.Serialization.Primitives": "4.1.1-rc2-23931",
        "System.Threading.ThreadPool": "4.0.10-rc2-23931",
        "System.Xml.XDocument": "4.0.11-rc2-23931",
>>>>>>> 4424a076
        "dotnet-test-xunit": "1.0.0-dev-128011-22"
      }
    },
    "net451": {
      "dependencies": {
        "xunit.runner.console": "2.1.0"
      }
    }
  },
  "runtimes": {
    "win7-x64": {},
    "win7-x86": {},
    "osx.10.11-x64": {},
    "ubuntu.14.04-x64": {}
  },
  "testRunner": "xunit"
}<|MERGE_RESOLUTION|>--- conflicted
+++ resolved
@@ -18,15 +18,12 @@
       "dependencies": {
         "NETStandard.Library": "1.5.0-rc2-23931",
         "Microsoft.DotNet.ProjectModel": "1.0.0-beta-002202",
-<<<<<<< HEAD
-=======
         "NuGet.Packaging": "3.5.0-beta-1123",
         "System.IO.Compression": "4.1.0-rc2-23931",
         "System.Runtime.Loader": "4.0.0-rc2-23931",
         "System.Runtime.Serialization.Primitives": "4.1.1-rc2-23931",
         "System.Threading.ThreadPool": "4.0.10-rc2-23931",
         "System.Xml.XDocument": "4.0.11-rc2-23931",
->>>>>>> 4424a076
         "dotnet-test-xunit": "1.0.0-dev-128011-22"
       }
     },
